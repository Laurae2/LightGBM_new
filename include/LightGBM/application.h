--- conflicted
+++ resolved
@@ -15,14 +15,10 @@
 
 /*!
 * \brief The main entrance of LightGBM. this application has two tasks:
-* Train and Predict.
-* Train task will train a new model
-<<<<<<< HEAD
-* Predict task will predicting the scores of test data using exsiting model,
-* and saving the score to disk.
-=======
-* Predict task will predict the scores of test data and save the score to local disk
->>>>>>> 3a6c0946
+*        Train and Predict.
+*        Train task will train a new model
+*        Predict task will predicting the scores of test data using exsiting model,
+*        and saving the score to disk.
 */
 class Application {
 public:
